<<<<<<< HEAD
/* External Imports */
import path = require('path')

const rootPath = __dirname
const dbRootPath = path.join(__dirname, 'db')

export * from './src/interfaces'
export { rootPath, dbRootPath }
=======
export * from './src/interfaces'
export * from './src/app'
>>>>>>> dd5d450d
<|MERGE_RESOLUTION|>--- conflicted
+++ resolved
@@ -1,13 +1,9 @@
-<<<<<<< HEAD
 /* External Imports */
 import path = require('path')
 
 const rootPath = __dirname
 const dbRootPath = path.join(__dirname, 'db')
 
-export * from './src/interfaces'
 export { rootPath, dbRootPath }
-=======
-export * from './src/interfaces'
 export * from './src/app'
->>>>>>> dd5d450d
+export * from './src/interfaces'